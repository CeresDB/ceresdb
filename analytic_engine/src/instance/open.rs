--- conflicted
+++ resolved
@@ -380,31 +380,18 @@
 
                     // Flush the table if necessary.
                     if table_data.should_flush_table(worker_local) {
-<<<<<<< HEAD
-                        let flush_req = self
-                            .preprocess_flush_without_race(worker_local, table_data)
-=======
                         let opts = TableFlushOptions {
                             res_sender: None,
                             compact_after_flush: false,
                             block_on_write_thread: false,
                         };
                         self.flush_table_in_worker(worker_local, table_data, opts)
->>>>>>> 6b929ca1
                             .await
                             .context(FlushTable {
                                 space_id: table_data.space_id,
                                 table: &table_data.name,
                                 table_id: table_data.id,
                             })?;
-<<<<<<< HEAD
-                        self.flush_memtables(&flush_req).await.context(FlushTable {
-                            space_id: table_data.space_id,
-                            table: &table_data.name,
-                            table_id: table_data.id,
-                        })?;
-=======
->>>>>>> 6b929ca1
                     }
                 }
             }
