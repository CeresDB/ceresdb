// Copyright 2022 CeresDB Project Authors. Licensed under Apache-2.0.

// Flush and compaction logic of instance

use std::{cmp, collections::Bound, sync::Arc};

use common_types::{
    projected_schema::ProjectedSchema,
    record_batch::{RecordBatchWithKey, RecordBatchWithKeyBuilder},
    request_id::RequestId,
    row::RowViewOnBatch,
    time::TimeRange,
    SequenceNumber,
};
use common_util::{config::ReadableDuration, define_result, runtime::Runtime};
use futures::{
    channel::{mpsc, mpsc::channel},
    future::try_join_all,
    stream, SinkExt, TryStreamExt,
};
use log::{error, info};
use object_store::ObjectStore;
use snafu::{Backtrace, OptionExt, ResultExt, Snafu};
use table_engine::{predicate::Predicate, table::Result as TableResult};
use tokio::sync::oneshot;
use wal::manager::{RegionId, WalManager};

use crate::{
    compaction::{
        CompactionInputFiles, CompactionTask, ExpiredFiles, TableCompactionRequest, WaitError,
    },
    instance::{
        write_worker::{self, CompactTableCommand, FlushTableCommand, WorkerLocal},
        Instance, SpaceStore,
    },
    memtable::{ColumnarIterPtr, MemTableRef, ScanContext, ScanRequest},
    meta::{
        meta_update::{AlterOptionsMeta, MetaUpdate, VersionEditMeta},
        Manifest,
    },
    row_iter::{
        self,
        dedup::DedupIterator,
        merge::{MergeBuilder, MergeConfig},
        IterOptions,
    },
    space::SpaceAndTable,
    sst::{
        builder::RecordBatchStream,
        factory::{Factory, SstBuilderOptions, SstReaderOptions, SstType},
        file::{self, FileMeta, SstMetaData},
    },
    table::{
        data::{MemTableId, TableData, TableDataRef},
        version::{FlushableMemTables, MemTableState, SamplingMemTable},
        version_edit::{AddFile, DeleteFile, VersionEdit},
    },
};

const DEFAULT_CHANNEL_SIZE: usize = 5;

#[derive(Debug, Snafu)]
pub enum Error {
    #[snafu(display("Failed to store version edit, err:{}", source))]
    StoreVersionEdit {
        source: Box<dyn std::error::Error + Send + Sync>,
    },

    #[snafu(display("Failed to purge wal, region_id:{}, sequence:{}", region_id, sequence))]
    PurgeWal {
        region_id: RegionId,
        sequence: SequenceNumber,
        source: wal::manager::Error,
    },

    #[snafu(display("Failed to build mem table iterator, source:{}", source))]
    InvalidMemIter {
        source: Box<dyn std::error::Error + Send + Sync>,
    },

    #[snafu(display(
        "Sst type is not found, sst_type:{:?}.\nBacktrace:\n{}",
        sst_type,
        backtrace
    ))]
    InvalidSstType {
        sst_type: SstType,
        backtrace: Backtrace,
    },

    #[snafu(display("Failed to build sst, file_path:{}, source:{}", path, source))]
    FailBuildSst {
        path: String,
        source: Box<dyn std::error::Error + Send + Sync>,
    },

    #[snafu(display("Background flush failed, cannot schedule flush task, err:{}", source))]
    BackgroundFlushFailed {
        source: crate::instance::write_worker::Error,
    },

    #[snafu(display("Failed to send flush command, err:{}", source))]
    SendFlushCmd {
        source: crate::instance::write_worker::Error,
    },

    #[snafu(display("Failed to send compact command, err:{}", source))]
    SendCompactCmd {
        source: crate::instance::write_worker::Error,
    },

    #[snafu(display("Failed to build merge iterator, table:{}, err:{}", table, source))]
    BuildMergeIterator {
        table: String,
        source: crate::row_iter::merge::Error,
    },

    #[snafu(display("Failed to do manual compaction, err:{}", source))]
    ManualCompactFailed {
        source: crate::compaction::WaitError,
    },

    #[snafu(display("Failed to split record batch, source:{}", source))]
    SplitRecordBatch {
        source: Box<dyn std::error::Error + Send + Sync>,
    },

    #[snafu(display("Failed to send to channel, source:{}", source))]
    ChannelSend { source: mpsc::SendError },

    #[snafu(display("Runtime join error, source:{}", source))]
    RuntimeJoin { source: common_util::runtime::Error },
}

define_result!(Error);

/// Options to flush single table.
#[derive(Debug)]
pub struct TableFlushOptions {
    /// Flush result sender.
    ///
    /// Default is None.
    pub res_sender: Option<oneshot::Sender<TableResult<()>>>,
    /// Schedule a compaction request after flush.
    ///
    /// Default is true.
    pub compact_after_flush: bool,
    /// Whether to block on write thread.
    ///
    /// Default is false.
    pub block_on_write_thread: bool,
}

impl Default for TableFlushOptions {
    fn default() -> Self {
        Self {
            res_sender: None,
            compact_after_flush: true,
            block_on_write_thread: false,
        }
    }
}

/// Request to flush single table.
pub struct TableFlushRequest {
    /// Table to flush.
    pub table_data: TableDataRef,
    /// Max id of memtable to flush (inclusive).
    pub max_memtable_id: MemTableId,
    /// Max sequence number to flush (inclusive).
    pub max_sequence: SequenceNumber,
    /// Flush policy.
    pub policy: TableFlushPolicy,
}

/// Policy of how to perform flush operation.
#[derive(Debug)]
pub enum TableFlushPolicy {
    /// Dump memtable to sst file.
    Dump,
    /// Drop memtables.
    Purge,
}

impl<Wal, Meta, Store, Fa> Instance<Wal, Meta, Store, Fa>
where
    Wal: WalManager + Send + Sync + 'static,
    Meta: Manifest + Send + Sync + 'static,
    Store: ObjectStore,
    Fa: Factory + Send + Sync + 'static,
{
    /// Flush this table.
    pub async fn flush_table(
        &self,
        space_table: &SpaceAndTable,
        flush_opts: TableFlushOptions,
    ) -> Result<()> {
        info!(
            "Instance flush table, space_table:{:?}, flush_opts:{:?}",
            space_table, flush_opts
        );

        // Create a oneshot channel to send/receive flush result.
        let (tx, rx) = oneshot::channel();
        let cmd = FlushTableCommand {
            space_table: space_table.clone(),
            flush_opts,
            tx,
        };

        // Actual work is done in flush_table_in_worker().
        write_worker::process_command_in_write_worker(
            cmd.into_command(),
            space_table.table_data(),
            rx,
        )
        .await
        .context(SendFlushCmd)
    }

    /// Compact the table manually.
    pub async fn manual_compact_table(&self, space_table: &SpaceAndTable) -> Result<()> {
        info!("Instance compact table, space_table:{:?}", space_table);

        // Create a oneshot channel to send/receive result from write worker.
        let (tx, rx) = oneshot::channel();
        let (compact_tx, compact_rx) = oneshot::channel();
        // Create a oneshot channel to send/receive compaction result.
        let cmd = CompactTableCommand {
            space_table: space_table.clone(),
            waiter: Some(compact_tx),
            tx,
        };

        // The write worker will call schedule_table_compaction().
        write_worker::process_command_in_write_worker(
            cmd.into_command(),
            space_table.table_data(),
            rx,
        )
        .await
        .context(SendCompactCmd)?;

        // Now wait for compaction done, if the sender has been dropped, we convert it
        // into Error::Canceled.
        compact_rx
            .await
            .unwrap_or(Err(WaitError::Canceled))
            .context(ManualCompactFailed)
    }

    /// Flush given table in write worker thread.
    pub async fn flush_table_in_worker(
        self: &Arc<Self>,
        worker_local: &mut WorkerLocal,
        table_data: &TableDataRef,
        opts: TableFlushOptions,
    ) -> Result<()> {
        let flush_req = self.preprocess_flush(worker_local, table_data).await?;

        self.schedule_table_flush(worker_local, flush_req, opts)
            .await
    }

    async fn preprocess_flush(
        &self,
        worker_local: &mut WorkerLocal,
        table_data: &TableDataRef,
    ) -> Result<TableFlushRequest> {
        let current_version = table_data.current_version();
        let last_sequence = table_data.last_sequence();
        // Switch (freeze) all mutable memtables. And update segment duration if
        // suggestion is returned.
        if let Some(suggest_segment_duration) =
            current_version.switch_memtables_or_suggest_duration(worker_local)
        {
            info!(
                "Update segment duration, table:{}, table_id:{}, segment_duration:{:?}",
                table_data.name, table_data.id, suggest_segment_duration
            );
            assert!(!suggest_segment_duration.is_zero());

            let mut new_table_opts = (*table_data.table_options()).clone();
            new_table_opts.segment_duration = Some(ReadableDuration(suggest_segment_duration));

            // Now persist the new options, the `worker_local` ensure there is no race
            // condition.
            let meta_update = MetaUpdate::AlterOptions(AlterOptionsMeta {
                space_id: table_data.space_id,
                table_id: table_data.id,
                options: new_table_opts.clone(),
            });
            self.space_store
                .manifest
                .store_update(meta_update)
                .await
                .map_err(|e| Box::new(e) as _)
                .context(StoreVersionEdit)?;

            table_data.set_table_options(worker_local, new_table_opts);

            // Now the segment duration is applied, we can stop sampling and freeze the
            // sampling memtable.
            current_version.freeze_sampling(worker_local);
        }

        info!("Try to trigger memtable flush of table, table:{}, table_id:{}, max_memtable_id:{}, last_sequence:{}",
            table_data.name, table_data.id, table_data.last_memtable_id(), last_sequence);

        // Try to flush all memtables of current table
        Ok(TableFlushRequest {
            table_data: table_data.clone(),
            max_memtable_id: table_data.last_memtable_id(),
            max_sequence: last_sequence,
            policy: TableFlushPolicy::Dump,
        })
    }

    /// Schedule table flush request to background workers
    async fn schedule_table_flush(
        self: &Arc<Self>,
        worker_local: &mut WorkerLocal,
        flush_req: TableFlushRequest,
        opts: TableFlushOptions,
    ) -> Result<()> {
        // TODO(yingwen): Store pending flush reqs and retry flush on recoverable error,
        // or try to recover from background error
        let table_data = flush_req.table_data.clone();
        let table = table_data.name.clone();

        let instance = self.clone();
        let flush_job = async move { instance.flush_memtables(&flush_req).await };

        let compact_req = TableCompactionRequest::no_waiter(
            table_data.clone(),
            worker_local.compaction_notifier(),
        );
        let instance = self.clone();

        if opts.compact_after_flush {
            // Schedule compaction if flush completed successfully.
            let on_flush_success = async move {
                instance.schedule_table_compaction(compact_req).await;
            };

            worker_local
                .flush_sequentially(
                    table,
                    &table_data.metrics,
                    flush_job,
                    on_flush_success,
                    opts.block_on_write_thread,
                    opts.res_sender,
                )
                .await
                .context(BackgroundFlushFailed)
        } else {
            worker_local
                .flush_sequentially(
                    table,
                    &table_data.metrics,
                    flush_job,
                    async {},
                    opts.block_on_write_thread,
                    opts.res_sender,
                )
                .await
                .context(BackgroundFlushFailed)
        }
    }

<<<<<<< HEAD
    /// Each table can only have one running flush job.
    pub(crate) async fn flush_memtables(&self, flush_req: &TableFlushRequest) -> Result<()> {
=======
    /// Caller should guarantee flush of single table is sequential
    async fn flush_memtables_to_outputs(&self, flush_req: &TableFlushRequest) -> Result<()> {
        // TODO(yingwen): Record memtables num to flush as statistics
>>>>>>> 6b929ca1
        let TableFlushRequest {
            table_data,
            // TODO: consider deprecate this field,
            max_memtable_id: _,
            max_sequence,
            policy,
        } = flush_req;

        let current_version = table_data.current_version();
        let mems_to_flush = current_version.pick_memtables_to_flush(*max_sequence);

        if mems_to_flush.is_empty() {
            return Ok(());
        }

        let request_id = RequestId::next_id();
        info!(
            "Instance try to flush memtables, table:{}, table_id:{}, request_id:{}, mems_to_flush:{:?}, policy:{:?}",
            table_data.name, table_data.id, request_id, mems_to_flush, policy,
        );

        // Start flush duration timer.
        let local_metrics = table_data.metrics.local_flush_metrics();
        local_metrics.observe_memtables_num(mems_to_flush.len());
        let _timer = local_metrics.flush_duration_histogram.start_timer();

        match policy {
            TableFlushPolicy::Dump => {
                self.dump_memtables(table_data, request_id, &mems_to_flush)
                    .await?
            }
            TableFlushPolicy::Purge => {
                self.purge_memtables(table_data, request_id, &mems_to_flush)
                    .await?
            }
        }

        info!(
            "Instance flush memtables done, table:{}, table_id:{}, request_id:{}",
            table_data.name, table_data.id, request_id
        );

        Ok(())
    }

    /// Flush action for [TableFlushPolicy::Purge].
    ///
    /// Purge is simply removing all selected memtables.
    async fn purge_memtables(
        &self,
        table_data: &TableData,
        request_id: RequestId,
        mems_to_flush: &FlushableMemTables,
    ) -> Result<()> {
        // calculate largest sequence number purged
        let mut last_sequence_purged = SequenceNumber::MIN;
        if let Some(sampling_mem) = &mems_to_flush.sampling_mem {
            last_sequence_purged = last_sequence_purged.max(sampling_mem.last_sequence());
        }
        for mem in &mems_to_flush.memtables {
            last_sequence_purged = last_sequence_purged.max(mem.last_sequence());
        }

        // remove these memtables
        let mems_to_remove = mems_to_flush.ids();
        let edit = VersionEdit {
            flushed_sequence: last_sequence_purged,
            mems_to_remove,
            files_to_add: vec![],
            files_to_delete: vec![],
        };
        table_data.current_version().apply_edit(edit);

        info!(
            "Instance purged memtables, table:{}, table_id:{}, request_id:{}, mems_to_flush:{:?}, last_sequence_purged:{}",
            table_data.name,
            table_data.id,
            request_id,
            mems_to_flush,
            last_sequence_purged
        );

        Ok(())
    }

    /// Flush action for [TableFlushPolicy::Dump].
    ///
    /// This will write picked memtables [FlushableMemTables] to level 0 sst
    /// files. Sampling memtable may be dumped into multiple sst file according
    /// to the sampled segment duration.
    ///
    /// Memtables will be removed after all of them are dumped. The max sequence
    /// number in dumped memtables will be sent to the [WalManager].
    async fn dump_memtables(
        &self,
        table_data: &TableData,
        request_id: RequestId,
        mems_to_flush: &FlushableMemTables,
    ) -> Result<()> {
        let local_metrics = table_data.metrics.local_flush_metrics();
        let mut files_to_level0 = Vec::with_capacity(mems_to_flush.memtables.len());
        let mut flushed_sequence = 0;
        let mut sst_num = 0;

        // process sampling memtable and frozen memtable
        if let Some(sampling_mem) = &mems_to_flush.sampling_mem {
            if let Some(seq) = self
                .dump_sampling_memtable(
                    &*table_data,
                    request_id,
                    sampling_mem,
                    &mut files_to_level0,
                )
                .await?
            {
                flushed_sequence = seq;
                sst_num += files_to_level0.len();
                for add_file in &files_to_level0 {
                    local_metrics.observe_sst_size(add_file.file.meta.size);
                }
            }
        }
        for mem in &mems_to_flush.memtables {
            let file = self
                .dump_normal_memtable(&*table_data, request_id, mem)
                .await?;
            if let Some(file) = file {
                let sst_size = file.meta.size;
                files_to_level0.push(AddFile { level: 0, file });

                // Set flushed sequence to max of the last_sequence of memtables.
                flushed_sequence = cmp::max(flushed_sequence, mem.last_sequence());

                sst_num += 1;
                // Collect sst size metrics.
                local_metrics.observe_sst_size(sst_size);
            }
        }

        // Collect sst num metrics.
        local_metrics.observe_sst_num(sst_num);

        info!(
            "Instance flush memtables to output, table:{}, table_id:{}, request_id:{}, mems_to_flush:{:?}, files_to_level0:{:?}, flushed_sequence:{}",
            table_data.name,
            table_data.id,
            request_id,
            mems_to_flush,
            files_to_level0,
            flushed_sequence
        );

        // Persist the flush result to manifest.
        let edit_meta = VersionEditMeta {
            space_id: table_data.space_id,
            table_id: table_data.id,
            flushed_sequence,
            files_to_add: files_to_level0.clone(),
            files_to_delete: vec![],
        };
        let meta_update = MetaUpdate::VersionEdit(edit_meta);
        self.space_store
            .manifest
            .store_update(meta_update)
            .await
            .map_err(|e| Box::new(e) as _)
            .context(StoreVersionEdit)?;

        // Edit table version to remove dumped memtables.
        let mems_to_remove = mems_to_flush.ids();
        let edit = VersionEdit {
            flushed_sequence,
            mems_to_remove,
            files_to_add: files_to_level0,
            files_to_delete: vec![],
        };
        table_data.current_version().apply_edit(edit);

        // Mark sequence <= flushed_sequence to be deleted.
        self.space_store
            .wal_manager
            .mark_delete_entries_up_to(table_data.wal_region_id(), flushed_sequence)
            .await
            .context(PurgeWal {
                region_id: table_data.wal_region_id(),
                sequence: flushed_sequence,
            })?;

        Ok(())
    }

    /// Flush rows in sampling memtable to multiple ssts according to segment
    /// duration.
    ///
    /// Returns flushed sequence.
    async fn dump_sampling_memtable(
        &self,
        table_data: &TableData,
        request_id: RequestId,
        sampling_mem: &SamplingMemTable,
        files_to_level0: &mut Vec<AddFile>,
    ) -> Result<Option<SequenceNumber>> {
        let (min_key, max_key) = match (sampling_mem.mem.min_key(), sampling_mem.mem.max_key()) {
            (Some(min_key), Some(max_key)) => (min_key, max_key),
            _ => {
                // the memtable is empty and nothing needs flushing.
                return Ok(None);
            }
        };

        let max_sequence = sampling_mem.mem.last_sequence();
        let time_ranges = sampling_mem.sampler.ranges();

        info!("Flush sampling memtable, table_id:{:?}, table_name:{:?}, request_id:{}, sampling memtable time_ranges:{:?}",
            table_data.id,table_data.name, request_id, time_ranges);

        let mut batch_record_senders = Vec::with_capacity(time_ranges.len());
        let mut sst_handlers = Vec::with_capacity(time_ranges.len());
        let mut file_ids = Vec::with_capacity(time_ranges.len());

        let sst_builder_options = SstBuilderOptions {
            sst_type: table_data.sst_type,
            num_rows_per_row_group: table_data.table_options().num_rows_per_row_group,
            compression: table_data.table_options().compression,
        };

        for time_range in &time_ranges {
            let (batch_record_sender, batch_record_receiver) =
                channel::<Result<RecordBatchWithKey>>(DEFAULT_CHANNEL_SIZE);
            let file_id = table_data.alloc_file_id();
            let sst_file_path = table_data.set_sst_file_path(file_id);

            // TODO: min_key max_key set in sst_builder build
            let mut sst_meta = SstMetaData {
                min_key: min_key.clone(),
                max_key: max_key.clone(),
                time_range: *time_range,
                max_sequence,
                schema: table_data.schema(),
                size: 0,
                row_num: 0,
            };

            let store = self.space_store.clone();
            let sst_builder_options_clone = sst_builder_options.clone();
            let sst_type = table_data.sst_type;

            // spawn build sst
            let handler = self.runtimes.bg_runtime.spawn(async move {
                let mut builder = store
                    .sst_factory
                    .new_sst_builder(
                        &sst_builder_options_clone,
                        &sst_file_path,
                        store.store_ref(),
                    )
                    .context(InvalidSstType { sst_type })?;

                let sst_info = builder
                    .build(
                        request_id,
                        &sst_meta,
                        Box::new(batch_record_receiver.map_err(|e| Box::new(e) as _)),
                    )
                    .await
                    .map_err(|e| {
                        error!("Failed to build sst file, meta:{:?}, err:{}", sst_meta, e);
                        Box::new(e) as _
                    })
                    .with_context(|| FailBuildSst {
                        path: sst_file_path.to_string(),
                    })?;

                // update sst metadata by built info.
                sst_meta.row_num = sst_info.row_num as u64;
                sst_meta.size = sst_info.file_size as u64;
                Ok(sst_meta)
            });

            batch_record_senders.push(batch_record_sender);
            sst_handlers.push(handler);
            file_ids.push(file_id);
        }

        let iter = build_mem_table_iter(sampling_mem.mem.clone(), table_data)?;

        let timestamp_idx = table_data.schema().timestamp_index();

        for data in iter {
            for (idx, record_batch) in split_record_batch_with_time_ranges(
                data.map_err(|e| Box::new(e) as _).context(InvalidMemIter)?,
                &time_ranges,
                timestamp_idx,
            )?
            .into_iter()
            .enumerate()
            {
                if !record_batch.is_empty() {
                    batch_record_senders[idx]
                        .send(Ok(record_batch))
                        .await
                        .context(ChannelSend)?;
                }
            }
        }
        batch_record_senders.clear();

        let ret = try_join_all(sst_handlers).await;
        for (idx, sst_meta) in ret.context(RuntimeJoin)?.into_iter().enumerate() {
            files_to_level0.push(AddFile {
                level: 0,
                file: FileMeta {
                    id: file_ids[idx],
                    meta: sst_meta?,
                },
            })
        }

        Ok(Some(max_sequence))
    }

    /// Flush rows in normal (non-sampling) memtable to at most one sst file.
    async fn dump_normal_memtable(
        &self,
        table_data: &TableData,
        request_id: RequestId,
        memtable_state: &MemTableState,
    ) -> Result<Option<FileMeta>> {
        let (min_key, max_key) = match (memtable_state.mem.min_key(), memtable_state.mem.max_key())
        {
            (Some(min_key), Some(max_key)) => (min_key, max_key),
            _ => {
                // the memtable is empty and nothing needs flushing.
                return Ok(None);
            }
        };
        let max_sequence = memtable_state.last_sequence();
        let mut sst_meta = SstMetaData {
            min_key,
            max_key,
            time_range: memtable_state.time_range,
            max_sequence,
            schema: table_data.schema(),
            size: 0,
            row_num: 0,
        };

        // Alloc file id for next sst file
        let file_id = table_data.alloc_file_id();
        let sst_file_path = table_data.set_sst_file_path(file_id);

        let sst_builder_options = SstBuilderOptions {
            sst_type: table_data.sst_type,
            num_rows_per_row_group: table_data.table_options().num_rows_per_row_group,
            compression: table_data.table_options().compression,
        };
        let mut builder = self
            .space_store
            .sst_factory
            .new_sst_builder(
                &sst_builder_options,
                &sst_file_path,
                self.space_store.store_ref(),
            )
            .context(InvalidSstType {
                sst_type: table_data.sst_type,
            })?;

        let iter = build_mem_table_iter(memtable_state.mem.clone(), table_data)?;

        let record_batch_stream: RecordBatchStream =
            Box::new(stream::iter(iter).map_err(|e| Box::new(e) as _));

        let sst_info = builder
            .build(request_id, &sst_meta, record_batch_stream)
            .await
            .map_err(|e| Box::new(e) as _)
            .with_context(|| FailBuildSst {
                path: sst_file_path.to_string(),
            })?;

        // update sst metadata by built info.
        sst_meta.row_num = sst_info.row_num as u64;
        sst_meta.size = sst_info.file_size as u64;

        Ok(Some(FileMeta {
            id: file_id,
            meta: sst_meta,
        }))
    }

    /// Schedule table compaction request to background workers and return
    /// immediately.
    pub async fn schedule_table_compaction(&self, compact_req: TableCompactionRequest) {
        self.compaction_scheduler
            .schedule_table_compaction(compact_req)
            .await;
    }
}

impl<Wal, Meta: Manifest, Store: ObjectStore, Fa: Factory> SpaceStore<Wal, Meta, Store, Fa> {
    pub(crate) async fn compact_table(
        &self,
        runtime: Arc<Runtime>,
        table_data: &TableData,
        request_id: RequestId,
        task: &CompactionTask,
    ) -> Result<()> {
        let mut edit_meta = VersionEditMeta {
            space_id: table_data.space_id,
            table_id: table_data.id,
            flushed_sequence: 0,
            // Use the number of compaction inputs as the estimated number of files to add.
            files_to_add: Vec::with_capacity(task.compaction_inputs.len()),
            files_to_delete: Vec::new(),
        };

        if task.expired.is_empty() && task.compaction_inputs.is_empty() {
            // Nothing to compact.
            return Ok(());
        }

        for files in &task.expired {
            self.delete_expired_files(table_data, request_id, files, &mut edit_meta);
        }

        for input in &task.compaction_inputs {
            self.compact_input_files(
                runtime.clone(),
                table_data,
                request_id,
                input,
                &mut edit_meta,
            )
            .await?;
        }

        let meta_update = MetaUpdate::VersionEdit(edit_meta.clone());
        self.manifest
            .store_update(meta_update)
            .await
            .map_err(|e| Box::new(e) as _)
            .context(StoreVersionEdit)?;

        // Apply to the table version.
        let edit = edit_meta.into_version_edit();
        table_data.current_version().apply_edit(edit);

        Ok(())
    }

    pub(crate) async fn compact_input_files(
        &self,
        runtime: Arc<Runtime>,
        table_data: &TableData,
        request_id: RequestId,
        input: &CompactionInputFiles,
        edit_meta: &mut VersionEditMeta,
    ) -> Result<()> {
        if input.files.is_empty() {
            return Ok(());
        }

        // metrics
        let _timer = table_data
            .metrics
            .compaction_duration_histogram
            .start_timer();
        table_data
            .metrics
            .compaction_observe_sst_num(input.files.len());
        let mut sst_size = 0;
        let mut sst_row_num = 0;
        for file in &input.files {
            sst_size += file.size();
            sst_row_num += file.row_num();
        }
        table_data
            .metrics
            .compaction_observe_input_sst_size(sst_size);
        table_data
            .metrics
            .compaction_observe_input_sst_row_num(sst_row_num);

        info!(
            "Instance try to compact table, table:{}, table_id:{}, request_id:{}, input_files:{:?}",
            table_data.name, table_data.id, request_id, input.files,
        );

        // The schema may be modified during compaction, so we acquire it first and use
        // the acquired schema as the compacted sst meta.
        let schema = table_data.schema();
        let table_options = table_data.table_options();

        let iter_options = IterOptions::default();
        let merge_iter = {
            let space_id = table_data.space_id;
            let table_id = table_data.id;
            let sequence = table_data.last_sequence();
            let projected_schema = ProjectedSchema::no_projection(schema.clone());
            let sst_reader_options = SstReaderOptions {
                sst_type: table_data.sst_type,
                read_batch_row_num: table_options.num_rows_per_row_group,
                reverse: false,
                projected_schema: projected_schema.clone(),
                predicate: Arc::new(Predicate::new(TimeRange::min_to_max())),
                meta_cache: self.meta_cache.clone(),
                data_cache: self.data_cache.clone(),
                runtime: runtime.clone(),
            };
            let mut builder = MergeBuilder::new(MergeConfig {
                request_id,
                space_id,
                table_id,
                sequence,
                projected_schema,
                predicate: Arc::new(Predicate::empty()),
                sst_factory: self.sst_factory.clone(),
                sst_reader_options,
                store: self.store_ref(),
                merge_iter_options: iter_options.clone(),
                need_dedup: table_options.need_dedup(),
                reverse: false,
            });
            // Add all ssts in compaction input to builder.
            builder
                .mut_ssts_of_level(input.level)
                .extend_from_slice(&input.files);
            let merge_iter = builder.build().await.context(BuildMergeIterator {
                table: table_data.name.clone(),
            })?;
            merge_iter
        };

        let record_batch_stream = if table_options.need_dedup() {
            row_iter::record_batch_with_key_iter_to_stream(
                DedupIterator::new(request_id, merge_iter, iter_options),
                &runtime,
            )
        } else {
            row_iter::record_batch_with_key_iter_to_stream(merge_iter, &runtime)
        };

        let mut sst_meta = file::merge_sst_meta(&input.files, schema);

        // Alloc file id for the merged sst.
        let file_id = table_data.alloc_file_id();
        let sst_file_path = table_data.set_sst_file_path(file_id);

        let sst_builder_options = SstBuilderOptions {
            sst_type: table_data.sst_type,
            num_rows_per_row_group: table_options.num_rows_per_row_group,
            compression: table_options.compression,
        };
        let mut sst_builder = self
            .sst_factory
            .new_sst_builder(&sst_builder_options, &sst_file_path, self.store_ref())
            .context(InvalidSstType {
                sst_type: table_data.sst_type,
            })?;

        let sst_info = sst_builder
            .build(request_id, &sst_meta, record_batch_stream)
            .await
            .map_err(|e| Box::new(e) as _)
            .with_context(|| FailBuildSst {
                path: sst_file_path.to_string(),
            })?;

        // update sst metadata by built info.
        sst_meta.row_num = sst_info.row_num as u64;
        sst_meta.size = sst_info.file_size as u64;

        table_data
            .metrics
            .compaction_observe_output_sst_size(sst_meta.size);
        table_data
            .metrics
            .compaction_observe_output_sst_row_num(sst_meta.row_num);

        info!(
            "Instance files compacted, table:{}, table_id:{}, request_id:{}, output_path:{}, input_files:{:?}, sst_meta:{:?}",
            table_data.name,
            table_data.id,
            request_id,
            sst_file_path.to_string(),
            input.files,
            sst_meta
        );

        // Store updates to edit_meta.
        edit_meta.files_to_delete.reserve(input.files.len());
        // The compacted file can be deleted later.
        for file in &input.files {
            edit_meta.files_to_delete.push(DeleteFile {
                level: input.level,
                file_id: file.id(),
            });
        }
        // Add the newly created file to meta.
        edit_meta.files_to_add.push(AddFile {
            level: input.output_level,
            file: FileMeta {
                id: file_id,
                meta: sst_meta,
            },
        });

        Ok(())
    }

    pub(crate) fn delete_expired_files(
        &self,
        table_data: &TableData,
        request_id: RequestId,
        expired: &ExpiredFiles,
        edit_meta: &mut VersionEditMeta,
    ) {
        if !expired.files.is_empty() {
            info!(
                "Instance try to delete expired files, table:{}, table_id:{}, request_id:{}, level:{}, files:{:?}",
                table_data.name, table_data.id, request_id, expired.level, expired.files,
            );
        }

        let files = &expired.files;
        edit_meta.files_to_delete.reserve(files.len());
        for file in files {
            edit_meta.files_to_delete.push(DeleteFile {
                level: expired.level,
                file_id: file.id(),
            });
        }
    }
}

fn split_record_batch_with_time_ranges(
    record_batch: RecordBatchWithKey,
    time_ranges: &[TimeRange],
    timestamp_idx: usize,
) -> Result<Vec<RecordBatchWithKey>> {
    let mut builders: Vec<RecordBatchWithKeyBuilder> = (0..time_ranges.len())
        .into_iter()
        .map(|_| RecordBatchWithKeyBuilder::new(record_batch.schema_with_key().clone()))
        .collect();

    for row_idx in 0..record_batch.num_rows() {
        let datum = record_batch.column(timestamp_idx).datum(row_idx);
        let timestamp = datum.as_timestamp().unwrap();
        let mut idx = None;
        for (i, time_range) in time_ranges.iter().enumerate() {
            if time_range.contains(timestamp) {
                idx = Some(i);
                break;
            }
        }

        if let Some(idx) = idx {
            let view = RowViewOnBatch {
                record_batch: &record_batch,
                row_idx,
            };
            builders[idx]
                .append_row_view(&view)
                .map_err(|e| Box::new(e) as _)
                .context(SplitRecordBatch)?;
        } else {
            panic!(
                "Record timestamp is not in time_ranges, timestamp:{:?}, time_ranges:{:?}",
                timestamp, time_ranges
            );
        }
    }
    let mut ret = Vec::with_capacity(builders.len());
    for mut builder in builders {
        ret.push(
            builder
                .build()
                .map_err(|e| Box::new(e) as _)
                .context(SplitRecordBatch)?,
        );
    }
    Ok(ret)
}

fn build_mem_table_iter(memtable: MemTableRef, table_data: &TableData) -> Result<ColumnarIterPtr> {
    let scan_ctx = ScanContext::default();
    let scan_req = ScanRequest {
        start_user_key: Bound::Unbounded,
        end_user_key: Bound::Unbounded,
        sequence: common_types::MAX_SEQUENCE_NUMBER,
        projected_schema: ProjectedSchema::no_projection(table_data.schema()),
        need_dedup: table_data.dedup(),
        reverse: false,
    };
    memtable
        .scan(scan_ctx, scan_req)
        .map_err(|e| Box::new(e) as _)
        .context(InvalidMemIter)
}

#[cfg(test)]
mod tests {
    use common_types::{
        tests::{
            build_record_batch_with_key_by_rows, build_row, build_row_opt,
            check_record_batch_with_key_with_rows,
        },
        time::TimeRange,
    };

    use crate::instance::flush_compaction::split_record_batch_with_time_ranges;

    #[test]
    fn test_split_record_batch_with_time_ranges() {
        let rows0 = vec![build_row(b"binary key", 20, 10.0, "string value")];
        let rows1 = vec![build_row(b"binary key1", 120, 11.0, "string value 1")];
        let rows2 = vec![
            build_row_opt(b"binary key2", 220, None, Some("string value 2")),
            build_row_opt(b"binary key3", 250, Some(13.0), None),
        ];

        let rows = vec![rows0.clone(), rows1.clone(), rows2.clone()]
            .into_iter()
            .flatten()
            .collect();
        let record_batch_with_key = build_record_batch_with_key_by_rows(rows);
        let column_num = record_batch_with_key.num_columns();
        let time_ranges = vec![
            TimeRange::new_unchecked_for_test(0, 100),
            TimeRange::new_unchecked_for_test(100, 200),
            TimeRange::new_unchecked_for_test(200, 300),
        ];

        let timestamp_idx = 1;
        let rets =
            split_record_batch_with_time_ranges(record_batch_with_key, &time_ranges, timestamp_idx)
                .unwrap();

        check_record_batch_with_key_with_rows(&rets[0], rows0.len(), column_num, rows0);
        check_record_batch_with_key_with_rows(&rets[1], rows1.len(), column_num, rows1);
        check_record_batch_with_key_with_rows(&rets[2], rows2.len(), column_num, rows2);
    }
}<|MERGE_RESOLUTION|>--- conflicted
+++ resolved
@@ -369,14 +369,8 @@
         }
     }
 
-<<<<<<< HEAD
     /// Each table can only have one running flush job.
-    pub(crate) async fn flush_memtables(&self, flush_req: &TableFlushRequest) -> Result<()> {
-=======
-    /// Caller should guarantee flush of single table is sequential
-    async fn flush_memtables_to_outputs(&self, flush_req: &TableFlushRequest) -> Result<()> {
-        // TODO(yingwen): Record memtables num to flush as statistics
->>>>>>> 6b929ca1
+    async fn flush_memtables(&self, flush_req: &TableFlushRequest) -> Result<()> {
         let TableFlushRequest {
             table_data,
             // TODO: consider deprecate this field,
